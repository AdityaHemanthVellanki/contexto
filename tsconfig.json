{
  "compilerOptions": {
    "target": "ES2020",
    "lib": [
      "dom",
      "dom.iterable",
      "esnext",
      "webworker"
    ],
    "allowJs": true,
    "skipLibCheck": true,
    "strict": true,
    "noEmit": true,
    "esModuleInterop": true,
    "module": "esnext",
    "moduleResolution": "bundler",
    "resolveJsonModule": true,
    "isolatedModules": true,
    "jsx": "preserve",
    "incremental": true,
    "types": [
      "cypress",
      "node",
      "mocha"
    ],
    "plugins": [
      {
        "name": "next"
      }
    ],
    "paths": {
<<<<<<< HEAD
      "@/*": [
        "./src/*"
      ],
      "~/*": [
        "./functions/*"
      ]
    },
    "allowSyntheticDefaultImports": true,
    "typeRoots": [
      "./node_modules/@types",
      "./src/types",
      "./env.d.ts"
    ]
=======
      "@/*": ["./src/*"]
    }
>>>>>>> parent of 4ebe2a0 (added heroku deployment for mcp)
  },
  "include": [
    "next-env.d.ts",
    "src/**/*.ts",
    "src/**/*.tsx",
    "src/env.d.ts",
    ".next/types/**/*.ts"
  ],
  "exclude": [
    "node_modules"
  ]
}<|MERGE_RESOLUTION|>--- conflicted
+++ resolved
@@ -29,7 +29,6 @@
       }
     ],
     "paths": {
-<<<<<<< HEAD
       "@/*": [
         "./src/*"
       ],
@@ -43,10 +42,6 @@
       "./src/types",
       "./env.d.ts"
     ]
-=======
-      "@/*": ["./src/*"]
-    }
->>>>>>> parent of 4ebe2a0 (added heroku deployment for mcp)
   },
   "include": [
     "next-env.d.ts",
